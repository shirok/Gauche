;;;
;;; text.console - basic console control
;;;
;;;   Copyright (c) 2014-2015  Shiro Kawai  <shiro@acm.org>
;;;
;;;   Redistribution and use in source and binary forms, with or without
;;;   modification, are permitted provided that the following conditions
;;;   are met:
;;;
;;;   1. Redistributions of source code must retain the above copyright
;;;      notice, this list of conditions and the following disclaimer.
;;;
;;;   2. Redistributions in binary form must reproduce the above copyright
;;;      notice, this list of conditions and the following disclaimer in the
;;;      documentation and/or other materials provided with the distribution.
;;;
;;;   3. Neither the name of the authors nor the names of its contributors
;;;      may be used to endorse or promote products derived from this
;;;      software without specific prior written permission.
;;;
;;;   THIS SOFTWARE IS PROVIDED BY THE COPYRIGHT HOLDERS AND CONTRIBUTORS
;;;   "AS IS" AND ANY EXPRESS OR IMPLIED WARRANTIES, INCLUDING, BUT NOT
;;;   LIMITED TO, THE IMPLIED WARRANTIES OF MERCHANTABILITY AND FITNESS FOR
;;;   A PARTICULAR PURPOSE ARE DISCLAIMED. IN NO EVENT SHALL THE COPYRIGHT
;;;   OWNER OR CONTRIBUTORS BE LIABLE FOR ANY DIRECT, INDIRECT, INCIDENTAL,
;;;   SPECIAL, EXEMPLARY, OR CONSEQUENTIAL DAMAGES (INCLUDING, BUT NOT LIMITED
;;;   TO, PROCUREMENT OF SUBSTITUTE GOODS OR SERVICES; LOSS OF USE, DATA, OR
;;;   PROFITS; OR BUSINESS INTERRUPTION) HOWEVER CAUSED AND ON ANY THEORY OF
;;;   LIABILITY, WHETHER IN CONTRACT, STRICT LIABILITY, OR TORT (INCLUDING
;;;   NEGLIGENCE OR OTHERWISE) ARISING IN ANY WAY OUT OF THE USE OF THIS
;;;   SOFTWARE, EVEN IF ADVISED OF THE POSSIBILITY OF SUCH DAMAGE.
;;;

;; Provides primitive full-screen console I/O.
;; This kind of stuff used to be the job of curses/terminfo/termcap, but
;; the world has somewhat moved on.
;; In the lower layer (terminfo), nowadays we pretty much need to handle
;; either vt100 compatible terminal or Windows console; the latter isn't
;; even covered by terminfo.
;; In the upper layer, we only need something like cursor positioning
;; and raw input, and curses is a bit overkill.
;; On the other hand, curses would bring another build-time dependency
;; that differ among platforms; so we decided to avoid it.
;; Let's see how far we can get without involving curses.

;; NB: Most full-screen UI should be done during setting the terminal
;; in "raw" mode.  Such means are provided by gauche.termios module.

(define-module text.console
  (use gauche.generator)
  (use gauche.sequence)
  (use gauche.termios)
  (use data.trie)
  (use data.queue)
  (use util.match)
  (use srfi-42)
  (export <vt100> <windows-console>

          call-with-console
          putch putstr getch get-raw-chars chready? beep
          query-screen-size query-cursor-position move-cursor-to
          hide-cursor show-cursor cursor-down/scroll-up cursor-up/scroll-down
          reset-terminal clear-screen clear-to-eol clear-to-eos
          set-character-attribute reset-character-attribute
          with-character-attribute
<<<<<<< HEAD
          last-scroll ; for windows ime bug
=======
          ensure-bottom-room
>>>>>>> 565ced97

          make-default-console))
(select-module text.console)

;; Portable character attributes - can be supported both on
;; vt100 color terminal and on Windows console.
;;
;; (<fgcolor> [<bgcolor> . <option> ...])
;; <fgcolor> : <color> | #f     ; #f means default
;; <bgcolor> : <color> | #f
;; <color>  : black | red | green | yellow | blue | magenta | cyan | white
;; <option> : bright | reverse | underscore

;; Internal character attributes
(define-class <char-attrs> ()
  ((fgcolor :init-keyword :fgcolor :init-value #f)
   (bgcolor :init-keyword :bgcolor :init-value #f)
   (bright  :init-keyword :bright  :init-value #f)
   (reverse :init-keyword :reverse :init-value #f)
   (underscore :init-keyword :underscore :init-value #f)))

(define (parse-char-attrs spec :optional (storage #f))
  (define (check-color color)
    (or (memq color '(#f black red green yellow blue magenta cyan white))
        (error "Invalid color name:" color)))
  (define (check-option opt)
    (or (memq opt '(bright underscore reverse))
        (error "Invalid atttribute option name:" opt)))
  (match spec
    [(fgcolor bgcolor . opts)
     (check-color fgcolor)
     (check-color bgcolor)
     (for-each check-option opts)
     (let ([bright     (boolean (memq 'bright opts))]
           [reverse    (boolean (memq 'reverse opts))]
           [underscore (boolean (memq 'underscore opts))])
       (if storage
         (begin
           (set! (~ storage'fgcolor) fgcolor)
           (set! (~ storage'bgcolor) bgcolor)
           (set! (~ storage'bright) bright)
           (set! (~ storage'reverse) reverse)
           (set! (~ storage'underscore) underscore)
           storage)
         (make <char-attrs> :fgcolor fgcolor :bgcolor bgcolor
               :bright bright :reverse reverse :underscore underscore)))]))

(define (copy-char-attrs attrs)
  (make <char-attrs> :fgcolor (~ attrs'fgcolor) :bgcolor (~ attrs'bgcolor)
        :bright (~ attrs'bright) :reverse (~ attrs'reverse)
        :underscore (~ attrs'underscore)))

;;;
;;; Console class implementation - vt100
;;;

(define-class <vt100> ()
  ((iport :init-keyword :iport :initform (standard-input-port))
   (oport :init-keyword :oport :initform (standard-output-port))
   (input-delay :init-keyword :input-delay :init-value 1000); us, can be #f
   ;; private
   (current-attrs :init-form (make <char-attrs>))
   (input-buffer :init-form (make-queue))
   (screen-size :init-value #f)   ; (width . height)
   ))

(define-method call-with-console ((con <vt100>) proc :key (mode 'rare))
  (with-terminal-mode (~ con'iport) mode
                      (^_ (proc con))
                      (^[]
                        (reset-character-attribute con)
                        (show-cursor con))))

(define-method putch ((con <vt100>) c)
  (display c (~ con'oport)) (flush (~ con'oport)))
(define-method putstr ((con <vt100>) s)
  (display s (~ con'oport)) (flush (~ con'oport)))
(define-method chready? ((con <vt100>))
  (or (not (queue-empty? (~ con'input-buffer)))
      (char-ready? (~ con'iport))))

(define-method beep ((con <vt100>)) (putch con #\alarm))

;; We try to interpret input escape sequences as much as possible.
;; To distinguish from real ESC key and the escape sequence, we time
;; the input---if they comes immediately one after, we take it as a chunk.
;; <vt100>'input-delay sets the timeout.

;; Read a char; returns a char, or #f on timeout.  May return EOF.
(define (%read-char/timeout con)
  (cond-expand
   [gauche.os.windows
<<<<<<< HEAD
    (cond
     [(or (char-ready? (~ con'iport)) (not (~ con'input-delay)))
      (read-char (~ con'iport))]
     [else
      (let1 ch #f
        (do ((i 0 (+ i 1)))
            ((>= i 10) ch)
          (sys-nanosleep (* (~ con'input-delay) 1000))
          (when (char-ready? (~ con'iport))
            (set! ch (read-char (~ con'iport)))
            (set! i 10))
          ))])]
=======
    ;; This code is used with mintty on MSYS
    (if (or (char-ready? (~ con'iport)) (not (~ con'input-delay)))
      (read-char (~ con'iport))
      (let loop ([retry 0])
        (if (= retry 10)
          #f ; timeout
          (begin (sys-nanosleep (* (~ con'input-delay) 100))
                 (if (char-ready? (~ con'iport))
                   (read-char (~ con'iport))
                   (loop (+ retry 1)))))))]
>>>>>>> 565ced97
   [else
    (receive (nfds rfds wfds xfds)
        (sys-select! (sys-fdset (~ con'iport)) #f #f (~ con'input-delay))
      (if (= nfds 0)
        #f ; timeout
        (read-char (~ con'iport))))]))

(define *input-escape-sequence*
  '([(#\[ #\A)         . KEY_UP]
    [(#\[ #\B)         . KEY_DOWN]
    [(#\[ #\C)         . KEY_RIGHT]
    [(#\[ #\D)         . KEY_LEFT]
    [(#\O #\A)         . KEY_UP]  ; variation
    [(#\O #\B)         . KEY_DOWN]
    [(#\O #\C)         . KEY_RIGHT]
    [(#\O #\D)         . KEY_LEFT]
    [(#\[ #\F)         . KEY_END]
    [(#\[ #\H)         . KEY_HOME]
    [(#\[ #\2 #\~)     . KEY_INS]
    [(#\[ #\3 #\~)     . KEY_DEL]
    [(#\[ #\5 #\~)     . KEY_PGDN]
    [(#\[ #\6 #\~)     . KEY_PGUP]
    [(#\O #\P)         . KEY_F1]  ; original vt100
    [(#\O #\Q)         . KEY_F2]
    [(#\O #\R)         . KEY_F3]
    [(#\O #\S)         . KEY_F4]
    [(#\[ #\1 #\1 #\~) . KEY_F1]  ; some version of xterm
    [(#\[ #\1 #\2 #\~) . KEY_F2]
    [(#\[ #\1 #\3 #\~) . KEY_F3]
    [(#\[ #\1 #\4 #\~) . KEY_F4]
    [(#\[ #\1 #\5 #\~) . KEY_F5]
    [(#\[ #\1 #\7 #\~) . KEY_F6]  ; vt220
    [(#\[ #\1 #\8 #\~) . KEY_F7]
    [(#\[ #\1 #\9 #\~) . KEY_F8]
    [(#\[ #\2 #\0 #\~) . KEY_F9]
    [(#\[ #\2 #\1 #\~) . KEY_F10]
    [(#\[ #\2 #\3 #\~) . KEY_F11]
    [(#\[ #\2 #\4 #\~) . KEY_F12]
    ))

(define *input-escape-sequence-trie*
  (delay (rlet1 t (apply trie '() *input-escape-sequence*)
            (do-ec (: n 128)
                  (trie-put! t `(,(integer->char n))
                             `(ALT ,(integer->char n)))))))

(define-method getch ((con <vt100>))
  (define tab (force *input-escape-sequence-trie*))
  (define (fetch q)
    (let1 ch (%read-char/timeout con)
      (if (char? ch)
        (begin (enqueue! q ch)
               (if (trie-partial-key? tab (queue-internal-list q))
                 (fetch q)
                 (finish q)))
        (finish q))))
  (define (finish q)
    (if (trie-exists? tab (queue-internal-list q))
      (trie-get tab (dequeue-all! q))
      (begin (dequeue-all! q) #\escape)))
  (let1 q (~ con'input-buffer)
    (if (queue-empty? q)
      (let1 ch (read-char (~ con'iport))
        (if (eqv? ch #\escape)
          (fetch q)
          ch))
      (dequeue! q))))

(define-method get-raw-chars ((con <vt100>))  ; no translation
  (let1 q (~ con'input-buffer)
    ;(when (queue-empty? q) (enqueue! q (read-char (~ con'iport))))
    (dequeue-all! q)
    (enqueue! q (read-char (~ con'iport)))
    (let loop ()
      (let1 ch (%read-char/timeout con)
        (if (char? ch)
          (begin (enqueue! q ch) (loop))
          (dequeue-all! q))))))

(define-method query-cursor-position ((con <vt100>))
<<<<<<< HEAD
  (define q (~ con'input-buffer))
  (define q2 (make-queue)) ; query-cursor-buffer
  (define (fetch q2)
    ;(let1 ch (%read-char/timeout con)
    (let1 ch (read-char (~ con'iport))
      (cond
       [(eqv? ch #\escape)
        (dequeue-all! q2) ; drop other escape sequences
        (fetch q2)]
       [(eqv? ch #\R)
        (enqueue! q2 ch)]
       [(char? ch)
        (enqueue! q2 ch)
        (fetch q2)])))
  (putstr con "\x1b;[6n")
  (let loop ((ch (read-char (~ con'iport))))
    (cond
     [(eqv? ch #\escape)
      (fetch q2)]
     [(char? ch)
      (enqueue! q ch) ; queuing other characters
      (loop (read-char (~ con'iport)))]))
  (rxmatch-case (list->string (queue->list q2))
    [#/\[(\d+)\;(\d+)R/ (_ row col)
=======
  (define (r) (read-char (~ con'iport))) ; we bypass getch buffering
  ;; Read an esc seq terminted by #\R and return it as a char list
  ;; (excluding leading ESC).  Buffer any other seq in the console's
  ;; input buffer.
  (define (get-ESC-R)
    (let loop ([ch (r)] [chars '()])
      (cond [(eqv? ch #\escape)
             ;; buffer previous escape sequence
             (apply enqueue! (~ con'input-buffer) #\escape (reverse chars))
             (loop (r) '())]
            [(eqv? ch #\R) ; we got it
             (reverse (cons ch chars))]
            [(char? ch) (loop (r) (cons ch chars))]
            [else
             (apply enqueue! (~ con'input-buffer) #\escape (reverse chars))
             (e)])))
  (define (e) (error "terminal error when receiving cursor position"))
    
  (putstr con "\x1b;[6n")
  (until (r) (cut eqv? <> #\x1b) => ch (enqueue! (~ con'input-buffer) ch))
  (rxmatch-case (list->string (get-ESC-R))
    [#/^\[(\d+)\;(\d+)R$/ (_ row col)
>>>>>>> 565ced97
     (values (- (x->integer row) 1) (- (x->integer col) 1))]
    [else (e)]))

;; we're zero-origin as curses; vt100 takes 1-origin.
(define-method move-cursor-to ((con <vt100>) y x)
  (putstr con (format "\x1b;[~d;~dH" (+ y 1) (+ x 1))))

(define-method reset-terminal ((con <vt100>)) (putstr con "\x1b;c"))
(define-method clear-screen ((con <vt100>)) (putstr con "\x1b;[2J"))
(define-method clear-to-eol ((con <vt100>)) (putstr con "\x1b;[K"))
(define-method clear-to-eos ((con <vt100>)) (putstr con "\x1b;[J"))

(define-method hide-cursor ((con <vt100>)) (putstr con "\x1b;[?25l"))
(define-method show-cursor ((con <vt100>)) (putstr con "\x1b;[?25h"))

;; Move cursor; if cursor is already top or bottom, scroll.
(define-method cursor-down/scroll-up ((con <vt100>))
  (putstr con "\x1b;D"))
(define-method cursor-up/scroll-down ((con <vt100>))
  (putstr con "\x1b;M"))

;; No portable way to directly query it, so we take a kind of heuristic approach.
(define-method query-screen-size ((con <vt100>))
  (define *max-dim* 2000)
  (putstr con "\x1b;[s") ; save cursor pos
  (move-cursor-to con *max-dim* *max-dim*)
  (unwind-protect (receive (h w) (query-cursor-position con)
                    (values (+ h 1) (+ w 1)))
    (putstr con "\x1b;[u"))) ;restore cursor pos

(define-method set-character-attribute ((con <vt100>) spec)
  (define (color->n color)
    (or (find-index (cut eq? <> color)
                    '(black red green yellow blue magenta cyan white))
        9)) ; default
  (let* ([chattr (parse-char-attrs spec (~ con'current-attrs))]
         [opts (cond-list [(~ chattr'bright) 1]
                          [(~ chattr'underscore) 4]
                          [(~ chattr'reverse) 7])]
         [fgcolor (+ (color->n (~ chattr'fgcolor)) 30)]
         [bgcolor (+ (color->n (~ chattr'bgcolor)) 40)]
         [nlist `(0 ,fgcolor ,bgcolor ,@opts)])
    ($ putstr con
       $ format "\x1b;[~am"
       $ string-join (map number->string nlist) ";")))

(define-method reset-character-attribute ((con <vt100>))
  (putstr con "\x1b;[0m"))

;; NB: This should actually save the attr and restores it, so that
;; we can nest this.  However, somehow I can't make "Save/restore cursor&attrs"
;; sequences (ESC 7 and ESC 8) on xterm.  For the time being, don't nest this.
(define-method with-character-attribute ((con <vt100>) attrs thunk)
  (unwind-protect
      (begin
        (set-character-attribute con attrs)
        (thunk))
    (reset-character-attribute con)))

<<<<<<< HEAD
;; For windows ime bug:
;;   This is a dummy method.
(define-method last-scroll ((con <vt100>) :optional (full-column-flag #f)))
=======
;; This method is for workaround of windows IME bug.  For vt100,
;; we don't need to do anything.  See console/windows.scm for the details.
(define-method ensure-bottom-room ((con <vt100>) :optional full-column-flag)
  #f)
>>>>>>> 565ced97

;;;
;;; Console class implementation - windows cosole
;;;

;; We define <windows-console> class unconditionally so that
;; the user doesn't need to use cond-expand (instead they may
;; use ordinary conditionals).
(define-class <windows-console> ()
  (;; all slots are private
   (keybuf :init-form (make-queue))
   (ihandle)
   (ohandle)
   (high-surrogate)
   ))

;; The actual method definitions depend on os.windows
(cond-expand
  [gauche.os.windows (include "console/windows")]
  [else])

;;;
;;; Select appropriate console
;;;

;; Regexp that matches $TERM that behaves as if it's vt100.
;; Strict compatibility isn't necessary; we're using just a common
;; denominator.  We expand this list as we discover other terminal types
;; that works.
;; See https://github.com/shirok/Gauche/issues/179 about 'screen'.
(define-constant *vt100-compatible-terminals*
  #/^(vt10[02]|vt220|xterm.*|rxvt.*|screen)$/)

;; Convenience API
;; Inspect the runtime environment and returns a console object with
;; appropriate setting.
;; If it cannot find supported console type, an error is signalled,
;; with a message describing why.
;; We use some heuristics to recognize vt100 compatible terminals.
(define (make-default-console)
<<<<<<< HEAD
  (cond [((with-module gauche.termios has-windows-console?))
         (make <windows-console>)]
=======
  (cond [(has-windows-console?) (make <windows-console>)]
>>>>>>> 565ced97
        [(and-let1 t (sys-getenv "TERM")
           (*vt100-compatible-terminals* t))
         (make <vt100>)]
        [(sys-getenv "TERM")
         => (^t (error #"Unsupported terminal type: ~t"))]
        [else
         (error "TERM isn't set and we don't know how to control the terminal.")]))<|MERGE_RESOLUTION|>--- conflicted
+++ resolved
@@ -63,11 +63,7 @@
           reset-terminal clear-screen clear-to-eol clear-to-eos
           set-character-attribute reset-character-attribute
           with-character-attribute
-<<<<<<< HEAD
-          last-scroll ; for windows ime bug
-=======
           ensure-bottom-room
->>>>>>> 565ced97
 
           make-default-console))
 (select-module text.console)
@@ -160,20 +156,6 @@
 (define (%read-char/timeout con)
   (cond-expand
    [gauche.os.windows
-<<<<<<< HEAD
-    (cond
-     [(or (char-ready? (~ con'iport)) (not (~ con'input-delay)))
-      (read-char (~ con'iport))]
-     [else
-      (let1 ch #f
-        (do ((i 0 (+ i 1)))
-            ((>= i 10) ch)
-          (sys-nanosleep (* (~ con'input-delay) 1000))
-          (when (char-ready? (~ con'iport))
-            (set! ch (read-char (~ con'iport)))
-            (set! i 10))
-          ))])]
-=======
     ;; This code is used with mintty on MSYS
     (if (or (char-ready? (~ con'iport)) (not (~ con'input-delay)))
       (read-char (~ con'iport))
@@ -184,7 +166,6 @@
                  (if (char-ready? (~ con'iport))
                    (read-char (~ con'iport))
                    (loop (+ retry 1)))))))]
->>>>>>> 565ced97
    [else
     (receive (nfds rfds wfds xfds)
         (sys-select! (sys-fdset (~ con'iport)) #f #f (~ con'input-delay))
@@ -255,9 +236,7 @@
 
 (define-method get-raw-chars ((con <vt100>))  ; no translation
   (let1 q (~ con'input-buffer)
-    ;(when (queue-empty? q) (enqueue! q (read-char (~ con'iport))))
-    (dequeue-all! q)
-    (enqueue! q (read-char (~ con'iport)))
+    (when (queue-empty? q) (enqueue! q (read-char (~ con'iport))))
     (let loop ()
       (let1 ch (%read-char/timeout con)
         (if (char? ch)
@@ -265,32 +244,6 @@
           (dequeue-all! q))))))
 
 (define-method query-cursor-position ((con <vt100>))
-<<<<<<< HEAD
-  (define q (~ con'input-buffer))
-  (define q2 (make-queue)) ; query-cursor-buffer
-  (define (fetch q2)
-    ;(let1 ch (%read-char/timeout con)
-    (let1 ch (read-char (~ con'iport))
-      (cond
-       [(eqv? ch #\escape)
-        (dequeue-all! q2) ; drop other escape sequences
-        (fetch q2)]
-       [(eqv? ch #\R)
-        (enqueue! q2 ch)]
-       [(char? ch)
-        (enqueue! q2 ch)
-        (fetch q2)])))
-  (putstr con "\x1b;[6n")
-  (let loop ((ch (read-char (~ con'iport))))
-    (cond
-     [(eqv? ch #\escape)
-      (fetch q2)]
-     [(char? ch)
-      (enqueue! q ch) ; queuing other characters
-      (loop (read-char (~ con'iport)))]))
-  (rxmatch-case (list->string (queue->list q2))
-    [#/\[(\d+)\;(\d+)R/ (_ row col)
-=======
   (define (r) (read-char (~ con'iport))) ; we bypass getch buffering
   ;; Read an esc seq terminted by #\R and return it as a char list
   ;; (excluding leading ESC).  Buffer any other seq in the console's
@@ -313,7 +266,6 @@
   (until (r) (cut eqv? <> #\x1b) => ch (enqueue! (~ con'input-buffer) ch))
   (rxmatch-case (list->string (get-ESC-R))
     [#/^\[(\d+)\;(\d+)R$/ (_ row col)
->>>>>>> 565ced97
      (values (- (x->integer row) 1) (- (x->integer col) 1))]
     [else (e)]))
 
@@ -373,16 +325,10 @@
         (thunk))
     (reset-character-attribute con)))
 
-<<<<<<< HEAD
-;; For windows ime bug:
-;;   This is a dummy method.
-(define-method last-scroll ((con <vt100>) :optional (full-column-flag #f)))
-=======
 ;; This method is for workaround of windows IME bug.  For vt100,
 ;; we don't need to do anything.  See console/windows.scm for the details.
 (define-method ensure-bottom-room ((con <vt100>) :optional full-column-flag)
   #f)
->>>>>>> 565ced97
 
 ;;;
 ;;; Console class implementation - windows cosole
@@ -423,12 +369,7 @@
 ;; with a message describing why.
 ;; We use some heuristics to recognize vt100 compatible terminals.
 (define (make-default-console)
-<<<<<<< HEAD
-  (cond [((with-module gauche.termios has-windows-console?))
-         (make <windows-console>)]
-=======
   (cond [(has-windows-console?) (make <windows-console>)]
->>>>>>> 565ced97
         [(and-let1 t (sys-getenv "TERM")
            (*vt100-compatible-terminals* t))
          (make <vt100>)]
