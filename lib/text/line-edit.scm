--- conflicted
+++ resolved
@@ -241,7 +241,6 @@
 
 ;; TODO: Mind char-width correctly.
 (define (redisplay ctx buffer)
-<<<<<<< HEAD
   (define (get-tab-width x) (- 8 (modulo x 8)))
   (define (get-char-width ch x wide-char-width surrogate-char-width)
     (let1 chcode (char->integer ch)
@@ -269,6 +268,9 @@
          [w   (~ ctx'screen-width)]
          [h   (~ ctx'screen-height)]
          [sel (selected-range ctx buffer)]
+         [oparen (buffer-find-matching-paren-on-cursor buffer)]
+         [oldattr '(#f #f)]
+         [newattr '(#f #f)]
          [disp-x x]
          [g   (gap-buffer->generator buffer)]
          [pos (gap-buffer-pos buffer)]
@@ -276,7 +278,6 @@
          [pos-y  y]
          [pos-set-flag (= pos 0)]
          [maxy   #f]
-         [sel-flag #f]
          [windows-console-flag (eq? (class-name (class-of con))
                                     '<windows-console>)])
 
@@ -342,14 +343,10 @@
     (let loop ([n 0])
       (glet1 ch (g)
 
-        ;; set a region color
-        (when (and sel (not (eqv? (car sel) (cdr sel))))
-          (cond [(eqv? n (car sel))
-                 (set! sel-flag #t)
-                 (set-character-attribute con '(#f #f bright underscore))]
-                [(eqv? n (cdr sel))
-                 (set! sel-flag #f)
-                 (reset-character-attribute con)]))
+        ;; set a character attribute
+        (set! oldattr newattr)
+        (set! newattr (current-char-attr n sel oparen))
+        (switch-char-attr-when-needed con oldattr newattr)
 
         ;; display a character
         (case ch
@@ -385,9 +382,9 @@
           [(#\newline)
            (line-wrapping w w)
            (when (display-area?)
-             (if sel-flag (reset-character-attribute con))
+             (switch-char-attr-when-needed con newattr '(#f #f))
              (show-secondary-prompt ctx)
-             (if sel-flag (set-character-attribute con '(#f #f bright underscore))))
+             (switch-char-attr-when-needed con '(#f #f) newattr))
            (set! x (~ ctx'initpos-x))
            (set! disp-x x)]
           [else
@@ -401,66 +398,6 @@
 
         (loop (+ n 1))))
     (move-cursor-to con pos-y pos-x)))
-=======
-  ;; generator that handles tab expansion
-  ;; generate (<char> . <pos>) where <pos> is the input position, or
-  ;; #f if <char> is expanded.
-  (define (gen/tab g start-column)
-    (gbuffer-filter (^[ch col&pos]
-                      (match-let1 (col . pos) col&pos
-                        (if (eqv? ch #\tab)
-                          (let1 nextcol (* (quotient (+ col 8) 8) 8)
-                            (values (cons (cons #\space pos)
-                                          (make-list (- nextcol col 1)
-                                                     (cons #\space #f)))
-                                    (cons nextcol (+ pos 1))))
-                          (values (list (cons ch pos))
-                                  (cons (+ col 1) (+ pos 1))))))
-                    (cons start-column 0) g))
-
-  (let ([con (~ ctx'console)]
-        [y   (~ ctx'initpos-y)]
-        [x   (~ ctx'initpos-x)]
-        [w   (~ ctx'screen-width)]
-        [h   (~ ctx'screen-height)]
-        [sel (selected-range ctx buffer)]
-        [oparen (buffer-find-matching-paren-on-cursor buffer)])
-    (define g (gen/tab (gap-buffer->generator buffer) x))
-    ;; NB: If multiline chunk exceeds screen height, we skip the region
-    ;; where y becomes negative.
-    (move-cursor-to con (max y 0) x)
-    (clear-to-eos con)
-    (reset-character-attribute con)
-    (let loop ([y y] [x x] [attr '(#f #f)])
-      (glet1 ch&pos (g)
-        (match-let1 (ch . pos) ch&pos
-          (define newattr (current-char-attr pos sel oparen))
-          (switch-char-attr-when-needed con attr newattr)
-          (cond
-           [(= x w)
-            (if (= y (- h 1))
-              (begin (dec! (~ ctx'initpos-y))
-                     (cursor-down/scroll-up con))
-              (inc! y))
-            (when (>= y 0)
-              (move-cursor-to con y 0)
-              (putch con ch)
-              (move-cursor-to con y 1))
-            (loop y 1 newattr)]
-           [(eqv? ch #\newline) ; works as if CR+LF
-            (if (= y (- h 1))
-              (begin (dec! (~ ctx'initpos-y))
-                     (cursor-down/scroll-up con))
-              (inc! y))
-            (when (>= y 0)
-              (move-cursor-to con y 0)
-              (show-secondary-prompt ctx))
-            (loop y (~ ctx'initpos-x) newattr)]
-           [else (when (>= y 0) (putch con ch))
-                 (loop y (+ x 1) newattr)])))))
-  (receive (cy cx) (current-buffer-cursor-position ctx buffer)
-    (move-cursor-to (~ ctx'console) cy cx)))
->>>>>>> 4262a72e
 
 (define (current-char-attr pos sel oparen)
   (cond-list
